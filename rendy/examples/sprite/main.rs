//!
//! A simple sprite example.
//! This examples shows how to render a sprite on a white background.
//!

#![cfg_attr(
    not(any(feature = "dx12", feature = "metal", feature = "vulkan")),
    allow(unused)
)]

use rendy::{
    command::{Families, QueueId, RenderPassEncoder},
    descriptor::{DescriptorSet, DescriptorSetLayout},
    factory::{Config, Factory, ImageState},
    graph::{present::PresentNode, render::*, Graph, GraphBuilder, NodeBuffer, NodeImage},
    memory::MemoryUsageValue,
    mesh::{AsVertex, PosTex},
    resource::buffer::Buffer,
    shader::{Shader, ShaderKind, SourceLanguage, StaticShaderInfo},
    texture::Texture,
};

use winit::{EventsLoop, WindowBuilder};

#[cfg(feature = "dx12")]
type Backend = rendy::dx12::Backend;

#[cfg(feature = "metal")]
type Backend = rendy::metal::Backend;

#[cfg(feature = "vulkan")]
type Backend = rendy::vulkan::Backend;

lazy_static::lazy_static! {
    static ref VERTEX: StaticShaderInfo = StaticShaderInfo::new(
        concat!(env!("CARGO_MANIFEST_DIR"), "/examples/sprite/shader.vert"),
        ShaderKind::Vertex,
        SourceLanguage::GLSL,
        "main",
    );

    static ref FRAGMENT: StaticShaderInfo = StaticShaderInfo::new(
        concat!(env!("CARGO_MANIFEST_DIR"), "/examples/sprite/shader.frag"),
        ShaderKind::Fragment,
        SourceLanguage::GLSL,
        "main",
    );
}

#[derive(Debug, Default)]
struct SpriteGraphicsPipelineDesc;

#[derive(Debug)]
struct SpriteGraphicsPipeline<B: gfx_hal::Backend> {
    texture: Texture<B>,
    vbuf: Buffer<B>,
    descriptor_set: DescriptorSet<B>,
}

impl<B, T> SimpleGraphicsPipelineDesc<B, T> for SpriteGraphicsPipelineDesc
where
    B: gfx_hal::Backend,
    T: ?Sized,
{
    type Pipeline = SpriteGraphicsPipeline<B>;

    fn depth_stencil(&self) -> Option<gfx_hal::pso::DepthStencilDesc> {
        None
    }

    fn vertices(
        &self,
    ) -> Vec<(
        Vec<gfx_hal::pso::Element<gfx_hal::format::Format>>,
        gfx_hal::pso::ElemStride,
        gfx_hal::pso::InstanceRate,
    )> {
        vec![PosTex::VERTEX.gfx_vertex_input_desc(0)]
    }

    fn load_shader_set<'b>(
        &self,
        storage: &'b mut Vec<B::ShaderModule>,
        factory: &mut Factory<B>,
        _aux: &T,
    ) -> gfx_hal::pso::GraphicsShaderSet<'b, B> {
        storage.clear();

        log::trace!("Load shader module '{:#?}'", *VERTEX);
        storage.push(VERTEX.module(factory).unwrap());

        log::trace!("Load shader module '{:#?}'", *FRAGMENT);
        storage.push(FRAGMENT.module(factory).unwrap());

        gfx_hal::pso::GraphicsShaderSet {
            vertex: gfx_hal::pso::EntryPoint {
                entry: "main",
                module: &storage[0],
                specialization: gfx_hal::pso::Specialization::default(),
            },
            fragment: Some(gfx_hal::pso::EntryPoint {
                entry: "main",
                module: &storage[1],
                specialization: gfx_hal::pso::Specialization::default(),
            }),
            hull: None,
            domain: None,
            geometry: None,
        }
    }

    fn layout(&self) -> Layout {
        Layout {
            sets: vec![SetLayout {
                bindings: vec![
                    gfx_hal::pso::DescriptorSetLayoutBinding {
                        binding: 0,
                        ty: gfx_hal::pso::DescriptorType::SampledImage,
                        count: 1,
                        stage_flags: gfx_hal::pso::ShaderStageFlags::FRAGMENT,
                        immutable_samplers: false,
                    },
                    gfx_hal::pso::DescriptorSetLayoutBinding {
                        binding: 1,
                        ty: gfx_hal::pso::DescriptorType::Sampler,
                        count: 1,
                        stage_flags: gfx_hal::pso::ShaderStageFlags::FRAGMENT,
                        immutable_samplers: false,
                    },
                ],
            }],
            push_constants: Vec::new(),
        }
    }

    fn build<'b>(
        self,
        factory: &mut Factory<B>,
        queue: QueueId,
        _aux: &T,
        buffers: Vec<NodeBuffer<'b, B>>,
        images: Vec<NodeImage<'b, B>>,
        set_layouts: &[DescriptorSetLayout<B>],
    ) -> Result<SpriteGraphicsPipeline<B>, failure::Error> {
        assert!(buffers.is_empty());
        assert!(images.is_empty());
        assert_eq!(set_layouts.len(), 1);

        // This is how we can load an image and create a new texture.
        let image_bytes = include_bytes!(concat!(
            env!("CARGO_MANIFEST_DIR"),
            "/examples/sprite/logo.png"
        ));

        let texture_builder =
            rendy::texture::image::load_from_image(image_bytes, Default::default())?;

        let texture = texture_builder
            .build(
                ImageState {
                    queue,
                    stage: gfx_hal::pso::PipelineStage::FRAGMENT_SHADER,
                    access: gfx_hal::image::Access::SHADER_READ,
                    layout: gfx_hal::image::Layout::ShaderReadOnlyOptimal,
                },
                factory,
            )
            .unwrap();

        let descriptor_set = factory.create_descriptor_set(&set_layouts[0]).unwrap();

        unsafe {
            gfx_hal::Device::write_descriptor_sets(
                factory.device(),
                vec![
                    gfx_hal::pso::DescriptorSetWrite {
                        set: descriptor_set.raw(),
                        binding: 0,
                        array_offset: 0,
                        descriptors: vec![gfx_hal::pso::Descriptor::Image(
                            texture.image_view.raw(),
                            gfx_hal::image::Layout::ShaderReadOnlyOptimal,
                        )],
                    },
                    gfx_hal::pso::DescriptorSetWrite {
                        set: descriptor_set.raw(),
                        binding: 1,
                        array_offset: 0,
                        descriptors: vec![gfx_hal::pso::Descriptor::Sampler(texture.sampler.raw())],
                    },
                ],
            );
        }

        let mut vbuf = factory
            .create_buffer(
                512,
                PosTex::VERTEX.stride as u64 * 6,
                (gfx_hal::buffer::Usage::VERTEX, MemoryUsageValue::Dynamic),
            )
            .unwrap();

        unsafe {
            // Fresh buffer.
            factory
                .upload_visible_buffer(
                    &mut vbuf,
                    0,
                    &[
                        PosTex {
                            position: [-0.5, 0.33, 0.0].into(),
                            tex_coord: [0.0, 1.0].into(),
                        },
                        PosTex {
                            position: [0.5, 0.33, 0.0].into(),
                            tex_coord: [1.0, 1.0].into(),
                        },
                        PosTex {
                            position: [0.5, -0.33, 0.0].into(),
                            tex_coord: [1.0, 0.0].into(),
                        },
                        PosTex {
                            position: [-0.5, 0.33, 0.0].into(),
                            tex_coord: [0.0, 1.0].into(),
                        },
                        PosTex {
                            position: [0.5, -0.33, 0.0].into(),
                            tex_coord: [1.0, 0.0].into(),
                        },
                        PosTex {
                            position: [-0.5, -0.33, 0.0].into(),
                            tex_coord: [0.0, 0.0].into(),
                        },
                    ],
                )
                .unwrap();
        }

        Ok(SpriteGraphicsPipeline {
            texture,
            vbuf,
            descriptor_set,
        })
    }
}

impl<B, T> SimpleGraphicsPipeline<B, T> for SpriteGraphicsPipeline<B>
where
    B: gfx_hal::Backend,
    T: ?Sized,
{
    type Desc = SpriteGraphicsPipelineDesc;

    fn prepare(
        &mut self,
        _factory: &Factory<B>,
        _queue: QueueId,
        _set_layouts: &[DescriptorSetLayout<B>],
        _index: usize,
        _aux: &T,
    ) -> PrepareResult {
        PrepareResult::DrawReuse
    }

    fn draw(
        &mut self,
        layout: &B::PipelineLayout,
        mut encoder: RenderPassEncoder<'_, B>,
        _index: usize,
        _aux: &T,
    ) {
        encoder.bind_graphics_descriptor_sets(
            layout,
            0,
            std::iter::once(self.descriptor_set.raw()),
            std::iter::empty::<u32>(),
        );
        encoder.bind_vertex_buffers(0, Some((self.vbuf.raw(), 0)));
        encoder.draw(0..6, 0..1);
    }

    fn dispose(self, _factory: &mut Factory<B>, _aux: &T) {}
}

#[cfg(any(feature = "dx12", feature = "metal", feature = "vulkan"))]
fn run(
    event_loop: &mut EventsLoop,
    factory: &mut Factory<Backend>,
    families: &mut Families<Backend>,
    mut graph: Graph<Backend, ()>,
) -> Result<(), failure::Error> {
    let started = std::time::Instant::now();

    std::thread::spawn(move || {
        while started.elapsed() < std::time::Duration::new(30, 0) {
            std::thread::sleep(std::time::Duration::new(1, 0));
        }

        std::process::abort();
    });

    let mut frames = 0u64..;
    let mut elapsed = started.elapsed();

    for _ in &mut frames {
        factory.maintain(families);
        event_loop.poll_events(|_| ());
        graph.run(factory, families, &mut ());

        elapsed = started.elapsed();
        if elapsed >= std::time::Duration::new(5, 0) {
            break;
        }
    }

    let elapsed_ns = elapsed.as_secs() * 1_000_000_000 + elapsed.subsec_nanos() as u64;

    log::info!(
        "Elapsed: {:?}. Frames: {}. FPS: {}",
        elapsed,
        frames.start,
        frames.start * 1_000_000_000 / elapsed_ns
    );

    graph.dispose(factory, &mut ());
    Ok(())
}

<<<<<<< HEAD
#[cfg(all(
    any(feature = "dx12", feature = "metal", feature = "vulkan"),
    feature = "texture-image"
))]
=======
#[cfg(any(feature = "dx12", feature = "metal", feature = "vulkan"))]
>>>>>>> c22165d3
fn main() {
    env_logger::Builder::from_default_env()
        .filter_level(log::LevelFilter::Warn)
        .filter_module("sprite", log::LevelFilter::Trace)
        .init();

    let config: Config = Default::default();

    let (mut factory, mut families): (Factory<Backend>, _) = rendy::factory::init(config).unwrap();

    let mut event_loop = EventsLoop::new();

    let window = WindowBuilder::new()
        .with_title("Rendy example")
        .build(&event_loop)
        .unwrap();

    event_loop.poll_events(|_| ());

    let surface = factory.create_surface(window.into());

    let mut graph_builder = GraphBuilder::<Backend, ()>::new();

    let color = graph_builder.create_image(
        surface.kind(),
        1,
        gfx_hal::format::Format::Rgba8Unorm,
        MemoryUsageValue::Data,
        Some(gfx_hal::command::ClearValue::Color(
            [1.0, 1.0, 1.0, 1.0].into(),
        )),
    );

    let pass = graph_builder.add_node(
        SpriteGraphicsPipeline::builder()
            .into_subpass()
            .with_color(color)
            .into_pass(),
    );

    graph_builder.add_node(PresentNode::builder(&factory, surface, color).with_dependency(pass));

    let graph = graph_builder
        .build(&mut factory, &mut families, &mut ())
        .unwrap();

    run(&mut event_loop, &mut factory, &mut families, graph).unwrap();
}

<<<<<<< HEAD
#[cfg(not(any(
    feature = "dx12",
    feature = "metal",
    feature = "vulkan",
    feature = "texture-image"
)))]
fn main() {
    panic!("Specify feature: { dx12, metal, vulkan }");
}

#[cfg(all(
    any(feature = "dx12", feature = "metal", feature = "vulkan"),
    not(feature = "texture-image")
))]
fn main() {
    panic!("This example require feature \"texture-image\"");
=======
#[cfg(not(any(feature = "dx12", feature = "metal", feature = "vulkan")))]
fn main() {
    panic!("Specify feature: { dx12, metal, vulkan }");
>>>>>>> c22165d3
}<|MERGE_RESOLUTION|>--- conflicted
+++ resolved
@@ -326,14 +326,7 @@
     Ok(())
 }
 
-<<<<<<< HEAD
-#[cfg(all(
-    any(feature = "dx12", feature = "metal", feature = "vulkan"),
-    feature = "texture-image"
-))]
-=======
 #[cfg(any(feature = "dx12", feature = "metal", feature = "vulkan"))]
->>>>>>> c22165d3
 fn main() {
     env_logger::Builder::from_default_env()
         .filter_level(log::LevelFilter::Warn)
@@ -383,26 +376,7 @@
     run(&mut event_loop, &mut factory, &mut families, graph).unwrap();
 }
 
-<<<<<<< HEAD
-#[cfg(not(any(
-    feature = "dx12",
-    feature = "metal",
-    feature = "vulkan",
-    feature = "texture-image"
-)))]
-fn main() {
-    panic!("Specify feature: { dx12, metal, vulkan }");
-}
-
-#[cfg(all(
-    any(feature = "dx12", feature = "metal", feature = "vulkan"),
-    not(feature = "texture-image")
-))]
-fn main() {
-    panic!("This example require feature \"texture-image\"");
-=======
 #[cfg(not(any(feature = "dx12", feature = "metal", feature = "vulkan")))]
 fn main() {
     panic!("Specify feature: { dx12, metal, vulkan }");
->>>>>>> c22165d3
 }